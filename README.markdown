--- conflicted
+++ resolved
@@ -83,18 +83,8 @@
 On Ruby 1.9 and above, you can check whether a state comes before or
 after another state (by the order they were defined):
 
-<<<<<<< HEAD
-    article.current_state.name
-    => being_reviewed
-    article.current_state < :accepted
-    => true
-    article.current_state >= :accepted
-    => false
-    article.current_state.between? :awaiting_review, :rejected
-    => true
-=======
-```ruby
-article.current_state
+```ruby
+article.current_state.name
 # => being_reviewed
 article.current_state < :accepted
 # => true
@@ -103,7 +93,6 @@
 article.current_state.between? :awaiting_review, :rejected
 # => true
 ```
->>>>>>> e9ec65fa
 
 Now we can call the submit event, which transitions to the
 <tt>:awaiting_review</tt> state:
@@ -125,17 +114,11 @@
 Installation
 ------------
 
-<<<<<<< HEAD
     `gem install workflow`
     
     `include Workflow` in your model.
 
 If you're using ActiveRecord, Workflow will by default use a "workflow_state" column on your model.
-=======
-```bash
-$ gem install workflow
-```
->>>>>>> e9ec65fa
 
 **Important**: If you're interested in graphing your workflow state machine, you will also need to
 install the `activesupport` and `ruby-graphviz` gems.
@@ -278,43 +261,19 @@
 # returns all orders with `approved` state
 Order.with_approved_state
 
-<<<<<<< HEAD
-    # returns all orders except for those having `approved` state
-    Order.without_approved_state
-
-    # returns all orders except for those having `pending` state
-    Order.without_pending_state
-
-=======
-# returns all orders with `pending` state
-Order.with_pending_state
-```
->>>>>>> e9ec65fa
+# returns all orders except for those having `approved` state
+Order.without_approved_state
+
+# returns all orders except for those having `pending` state
+Order.without_pending_state
+```
+
 
 ### Custom workflow database column
 
 [meuble](http://imeuble.info/) contributed a solution for using
 custom persistence column easily, e.g. for a legacy database schema:
 
-<<<<<<< HEAD
-    class LegacyOrder < ActiveRecord::Base
-      include Workflow
-
-      workflow_column :foo_bar # use this legacy database column for
-                               # persistence
-    end
-
-You can also set the column name inline into the workflow block:
-
-    class LegacyOrder < ActiveRecord::Base
-      include Workflow
-
-      workflow :foo_bar do
-        state :approved
-        state :pending
-      end
-    end
-=======
 ```ruby
 class LegacyOrder < ActiveRecord::Base
   include Workflow
@@ -323,7 +282,19 @@
                            # persistence
 end
 ```
->>>>>>> e9ec65fa
+
+You can also set the column name inline into the workflow block:
+
+```ruby
+class LegacyOrder < ActiveRecord::Base
+  include Workflow
+
+  workflow :foo_bar do
+    state :approved
+    state :pending
+  end
+end
+```
 
 ### Single table inheritance
 
@@ -508,7 +479,7 @@
 
 Conditions can be a "method name symbol" with a corresponding instance method, a `proc` or `lambda` which are added to events, like so:
 
-<<<<<<< HEAD
+```ruby
     state :off do
       event :turn_on, :transition_to => :on,
                       :if => :sufficient_battery_level?
@@ -521,23 +492,13 @@
     def sufficient_battery_level?
       battery_level > 10
     end
-=======
-```ruby
-state :off
-  event :turn_on, :transition_to => :on,
-                  :if => proc { |device| device.battery_level > 0 }
-  event :turn_on, :transition_to => :low_battery,
-                  :if => proc { |device| device.battery_level > 10 }
-end
-```
->>>>>>> e9ec65fa
+```
 
 When calling a `device.can_<fire_event>?` check, or attempting a `device.<event>!`, each event is checked in turn:
 
 * With no `:if` check, proceed as usual.
 * If an `:if` check is present, proceed if it evaluates to true, or drop to the next event.
 * If you've run out of events to check (eg. `battery_level == 0`), then the transition isn't possible.
-<<<<<<< HEAD
 
 Enum values or other custom values
 -----------------------------------
@@ -561,8 +522,6 @@
     end
 
 Your database column will store the values 1, 2, etc.  But you'll still use the state symbols for querying.
-=======
->>>>>>> e9ec65fa
 
     foo = Foo.create
     foo.current_state # => :one
@@ -826,16 +785,10 @@
 
 ### New in the version 1.2.0
 
-<<<<<<< HEAD
-* Fix issue #98 protected on\_\* callbacks in Ruby 2
-* #106 Inherit exceptions from StandardError instead of Exception
-* #109 Conditional event transitions, contributed by [damncabbage](http://robhoward.id.au/)
-  Please note: this introduces incompatible changes to the meta data API, see also #131.
-=======
 * Fix issue #98 protected `on\_\*` callbacks in Ruby 2
 * [#106](https://github.com/geekq/workflow/issues/106) Inherit exceptions from `StandardError` instead of `Exception`
 * [#109](https://github.com/geekq/workflow/pull/109) Conditional event transitions, contributed by [damncabbage](http://robhoward.id.au/)
->>>>>>> e9ec65fa
+  Please note: this introduces incompatible changes to the meta data API, see also #131.
 * New policy for supporting other databases - extract to separate
   gems. See the [README section above](#adapters-to-support-other-databases).
 * [#111](https://github.com/geekq/workflow/pull/111) Custom Versions of Existing Adapters by [damncabbage](http://robhoward.id.au/)
